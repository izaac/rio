package install

import (
	"fmt"
	"os"
	"os/exec"
	"strings"
	"time"

	"github.com/docker/docker/pkg/reexec"
	"github.com/rancher/rio/cli/pkg/clicontext"
	"github.com/rancher/rio/cli/pkg/up/questions"
	"github.com/rancher/rio/modules/service/controllers/serviceset"
	adminv1 "github.com/rancher/rio/pkg/apis/admin.rio.cattle.io/v1"
	"github.com/rancher/rio/pkg/constants"
	"github.com/rancher/rio/pkg/constructors"
	"github.com/rancher/rio/pkg/systemstack"
	v1 "k8s.io/api/core/v1"
	"k8s.io/apimachinery/pkg/api/errors"
	metav1 "k8s.io/apimachinery/pkg/apis/meta/v1"
)

var (
	SystemComponents = []string{
		Autoscaler,
		BuildController,
		Buildkit,
		CertManager,
		Grafana,
		IstioCitadel,
		IstioPilot,
		IstioTelemetry,
		Kiali,
		Prometheus,
		Registry,
		Webhook,
	}

	Autoscaler      = "autoscaler"
	BuildController = "build-controller"
	Buildkit        = "buildkit"
	CertManager     = "cert-manager"
	Grafana         = "grafana"
	IstioCitadel    = "istio-citadel"
	IstioPilot      = "istio-pilot"
	IstioTelemetry  = "istio-telemetry"
	Kiali           = "kiali"
	Prometheus      = "prometheus"
	Registry        = "registry"
	Webhook         = "webhook"
)

type Install struct {
	HTTPPort    string   `desc:"http port service mesh gateway will listen to" default:"9080"`
	HTTPSPort   string   `desc:"https port service mesh gateway will listen to" default:"9443"`
	HostPorts   bool     `desc:"whether to use hostPorts to expose service mesh gateway"`
	IPAddress   []string `desc:"Manually specify IP addresses to generate rdns domain"`
	ServiceCidr string   `desc:"Manually specify service CIDR for service mesh to intercept"`
}

func (i *Install) Run(ctx *clicontext.CLIContext) error {
	if ctx.K8s == nil {
		return fmt.Errorf("Can't contact Kubernetes cluster. Please make sure your cluster is accessible")
	}

	namespace := ctx.SystemNamespace
	if namespace == "" {
		namespace = "rio-system"
	}

	controllerStack := systemstack.NewStack(ctx.Apply, namespace, "rio-controller", true)
	if _, err := ctx.Core.Namespaces().Get(namespace, metav1.GetOptions{}); err != nil {
		if errors.IsNotFound(err) {
			ns := constructors.NewNamespace(namespace, v1.Namespace{})
			fmt.Printf("Creating namespace %s\n", namespace)
			if _, err := ctx.Core.Namespaces().Create(ns); err != nil {
				return err
			}
		} else {
			return err
		}
	}

	// hack for detecting minikube cluster
	nodes, err := ctx.Core.Nodes().List(metav1.ListOptions{})
	if err != nil {
		return err
	}

	memoryWarning := false
	var totalMemory int64
	for _, node := range nodes.Items {
		totalMemory += node.Status.Capacity.Memory().Value()
	}
	if totalMemory < 2147000000 {
		memoryWarning = true
	}

	if isMinikubeCluster(nodes) && len(i.IPAddress) == 0 {
		fmt.Println("Detected minikube cluster")
		cmd := exec.Command("minikube", "ip")
		stdout := &strings.Builder{}
		stderr := &strings.Builder{}
		cmd.Stdout = stdout
		cmd.Stderr = stderr
		if err := cmd.Run(); err != nil {
			return fmt.Errorf("$(minikube ip) failed with error: (%v). Do you have minikube in your PATH?", stderr.String())
		}
		ip := strings.Trim(stdout.String(), " ")
		fmt.Printf("Manually setting cluster IP to %s\n", ip)
		i.IPAddress = []string{ip}
		i.HostPorts = true
	}

	if memoryWarning {
<<<<<<< HEAD
		if isMinikubeCluster(nodes) {
			fmt.Println("Warning: detected that your minikube cluster doesn't have at least 3 GB of memory. Please increase memory by running `minikube start --memory 4096`")
		} else if isDockerForMac(nodes) {
			fmt.Println("Warning: detected that your Docker For Mac cluster doesn't have at least 3 GB of memory. Please increase memory in Docker Preferences -> Advanced")
		} else {
			fmt.Println("Warning: detected that your cluster doesn't have at least 3 GB of memory in total. Please try to increase memory for your nodes")
=======
		switch {
		case isMinikubeCluster(nodes):
			fmt.Println("Warning: detecting that your minikube cluster doesn't have at least 3 GB of memory. Please try to increase memory by running `minikube start --memory 4098`")
		case isDockerForMac(nodes):
			fmt.Println("Warning: detecting that your Docker For Mac cluster doesn't have at least 3 GB of memory. Please try to increase memory by following the doc https://docs.docker.com/v17.12/docker-for-mac.")
		default:
			fmt.Println("Warning: detecting that your cluster doesn't have at least 3 GB of memory in total. Please try to increase memory for your nodes")
>>>>>>> 4cd6e148
		}
	}

	if i.ServiceCidr == "" {
		svc, err := ctx.Core.Services("default").Get("kubernetes", metav1.GetOptions{})
		if err != nil {
			return err
		}
		clusterCIDR := svc.Spec.ClusterIP + "/16"
		fmt.Printf("Defaulting cluster CIDR to %s\n", clusterCIDR)
		i.ServiceCidr = clusterCIDR
	}

	if err := controllerStack.Deploy(map[string]string{
		"NAMESPACE":    namespace,
		"DEBUG":        fmt.Sprint(ctx.Debug),
		"IMAGE":        fmt.Sprintf("%s:%s", constants.ControllerImage, constants.ControllerImageTag),
		"HTTPS_PORT":   i.HTTPSPort,
		"HTTP_PORT":    i.HTTPPort,
		"USE_HOSTPORT": fmt.Sprint(i.HostPorts),
		"IP_ADDRESSES": strings.Join(i.IPAddress, ","),
		"SERVICE_CIDR": i.ServiceCidr,
	}); err != nil {
		return err
	}
	fmt.Println("Deploying Rio control plane....")
	start := time.Now()
	for {
		time.Sleep(time.Second * 2)
		dep, err := ctx.K8s.AppsV1().Deployments(namespace).Get("rio-controller", metav1.GetOptions{})
		if err != nil {
			return err
		}
		if !serviceset.IsReady(&dep.Status) {
			fmt.Printf("Waiting for deployment %s/%s to become ready\n", dep.Namespace, dep.Name)
			continue
		}
		info, err := ctx.Project.RioInfos().Get("rio", metav1.GetOptions{})
		if err != nil || info.Status.Version == "" {
			fmt.Println("Waiting for Rio controller to initialize")
			continue
		} else if notReadyList, ok := allReady(info); !ok {
			fmt.Printf("Waiting for system components to become ready: %v\n", notReadyList)
			time.Sleep(15 * time.Second)
			continue
		} else {
			ok, err := i.delectingServiceLoadbalancer(ctx, info, start)
			if err != nil {
				return err
			} else if !ok {
				fmt.Println("Waiting for service loadbalancer to be up")
				time.Sleep(5 * time.Second)
				continue
			}
			fmt.Printf("Rio controller %s (%s) installed into namespace %s\n", info.Status.Version, info.Status.GitCommit, info.Status.SystemNamespace)
		}
		fmt.Printf("Please make sure all the system pods are actually running. Run `kubectl get po -n %s` to get more detail.\n", info.Status.SystemNamespace)
		fmt.Println("Controller logs are available from `rio systemlogs`")
		fmt.Println("")
		fmt.Println("Welcome to Rio!")
		fmt.Println("")
		fmt.Println("Run `rio run https://github.com/rancher/rio-demo` as an example")
		break
	}
	return nil
}

func isMinikubeCluster(nodes *v1.NodeList) bool {
	return len(nodes.Items) == 1 && nodes.Items[0].Name == "minikube"
}

func isDockerForMac(nodes *v1.NodeList) bool {
	return len(nodes.Items) == 1 && nodes.Items[0].Name == "docker-for-desktop"
}

func allReady(info *adminv1.RioInfo) ([]string, bool) {
	var notReadyList []string
	ready := true
	for _, c := range SystemComponents {
		if info.Status.SystemComponentReadyMap[c] != "running" {
			notReadyList = append(notReadyList, c)
			ready = false
		}
	}
	return notReadyList, ready
}

func (i *Install) delectingServiceLoadbalancer(ctx *clicontext.CLIContext, info *adminv1.RioInfo, startTime time.Time) (bool, error) {
	svc, err := ctx.Core.Services(info.Status.SystemNamespace).Get(fmt.Sprintf("%s-%s", constants.IstioGateway, constants.DefaultServiceVersion), metav1.GetOptions{})
	if err != nil {
		return false, err
	}

	if svc.Spec.Type == v1.ServiceTypeLoadBalancer && !i.HostPorts {
		if len(svc.Status.LoadBalancer.Ingress) == 0 || (svc.Status.LoadBalancer.Ingress[0].Hostname != "" && svc.Status.LoadBalancer.Ingress[0].Hostname != "localhost") {
			if time.Now().After(startTime.Add(time.Minute * 2)) {
				msg := ""
				if len(svc.Status.LoadBalancer.Ingress) > 0 {
					msg = fmt.Sprintln("Detected that your service loadbalancer generates endpoints that are hostnames instead of IP addresses. Rio does not currently support this. Do you want to:")
				} else {
					msg = fmt.Sprintln("Detected that your service loadbalancer for service mesh gateway is still pending. Do you want to:")
				}

				options := []string{
					fmt.Sprintf("[1] Use HostPorts (make sure inbound ports %v and %v are open to your nodes)\n", i.HTTPPort, i.HTTPSPort),
					"[2] Wait for Service Load Balancer\n",
				}

				num, err := questions.PromptOptions(msg, -1, options...)
				if err != nil {
					return false, nil
				}

				if num == 0 {
					fmt.Println("Reinstall Rio using --host-ports")
					cmd := reexec.Command("rio", "install", "--host-ports", "--httpport", i.HTTPPort, "--httpsport", i.HTTPSPort)
					cmd.Stdout = os.Stdout
					cmd.Stderr = os.Stderr
					cmd.Env = os.Environ()
					return true, cmd.Run()
				}
				return true, nil
			}
			return false, nil
		}
	}
	return true, nil
}<|MERGE_RESOLUTION|>--- conflicted
+++ resolved
@@ -104,7 +104,7 @@
 		cmd.Stdout = stdout
 		cmd.Stderr = stderr
 		if err := cmd.Run(); err != nil {
-			return fmt.Errorf("$(minikube ip) failed with error: (%v). Do you have minikube in your PATH?", stderr.String())
+			return fmt.Errorf("$(minikube ip) failed with error: (%v). Do you have minikube in your PATH", stderr.String())
 		}
 		ip := strings.Trim(stdout.String(), " ")
 		fmt.Printf("Manually setting cluster IP to %s\n", ip)
@@ -113,22 +113,12 @@
 	}
 
 	if memoryWarning {
-<<<<<<< HEAD
 		if isMinikubeCluster(nodes) {
-			fmt.Println("Warning: detected that your minikube cluster doesn't have at least 3 GB of memory. Please increase memory by running `minikube start --memory 4096`")
+			fmt.Println("Warning: detecting that your minikube cluster doesn't have at least 3 GB of memory. Please try to increase memory by running `minikube start --memory 4098`")
 		} else if isDockerForMac(nodes) {
-			fmt.Println("Warning: detected that your Docker For Mac cluster doesn't have at least 3 GB of memory. Please increase memory in Docker Preferences -> Advanced")
+			fmt.Println("Warning: detecting that your Docker For Mac cluster doesn't have at least 3 GB of memory. Please try to increase memory by following the doc https://docs.docker.com/v17.12/docker-for-mac.")
 		} else {
-			fmt.Println("Warning: detected that your cluster doesn't have at least 3 GB of memory in total. Please try to increase memory for your nodes")
-=======
-		switch {
-		case isMinikubeCluster(nodes):
-			fmt.Println("Warning: detecting that your minikube cluster doesn't have at least 3 GB of memory. Please try to increase memory by running `minikube start --memory 4098`")
-		case isDockerForMac(nodes):
-			fmt.Println("Warning: detecting that your Docker For Mac cluster doesn't have at least 3 GB of memory. Please try to increase memory by following the doc https://docs.docker.com/v17.12/docker-for-mac.")
-		default:
 			fmt.Println("Warning: detecting that your cluster doesn't have at least 3 GB of memory in total. Please try to increase memory for your nodes")
->>>>>>> 4cd6e148
 		}
 	}
 
@@ -167,11 +157,14 @@
 			continue
 		}
 		info, err := ctx.Project.RioInfos().Get("rio", metav1.GetOptions{})
-		if err != nil || info.Status.Version == "" {
-			fmt.Println("Waiting for Rio controller to initialize")
+		if err != nil {
+			fmt.Println("Waiting for rio controller to initialize")
+			continue
+		} else if info.Status.Version == "" {
+			fmt.Println("Waiting for rio controller to initialize")
 			continue
 		} else if notReadyList, ok := allReady(info); !ok {
-			fmt.Printf("Waiting for system components to become ready: %v\n", notReadyList)
+			fmt.Printf("Waiting for all the system components to be up. Not ready component: %v\n", notReadyList)
 			time.Sleep(15 * time.Second)
 			continue
 		} else {
@@ -183,7 +176,7 @@
 				time.Sleep(5 * time.Second)
 				continue
 			}
-			fmt.Printf("Rio controller %s (%s) installed into namespace %s\n", info.Status.Version, info.Status.GitCommit, info.Status.SystemNamespace)
+			fmt.Printf("rio controller version %s (%s) installed into namespace %s\n", info.Status.Version, info.Status.GitCommit, info.Status.SystemNamespace)
 		}
 		fmt.Printf("Please make sure all the system pods are actually running. Run `kubectl get po -n %s` to get more detail.\n", info.Status.SystemNamespace)
 		fmt.Println("Controller logs are available from `rio systemlogs`")
@@ -227,13 +220,13 @@
 			if time.Now().After(startTime.Add(time.Minute * 2)) {
 				msg := ""
 				if len(svc.Status.LoadBalancer.Ingress) > 0 {
-					msg = fmt.Sprintln("Detected that your service loadbalancer generates endpoints that are hostnames instead of IP addresses. Rio does not currently support this. Do you want to:")
+					msg = fmt.Sprintln("Detecting that your service loadbalancer generates a DNS endpoint(usually AWS provider). Rio doesn't support it right now. Do you want to:")
 				} else {
-					msg = fmt.Sprintln("Detected that your service loadbalancer for service mesh gateway is still pending. Do you want to:")
+					msg = fmt.Sprintln("Detecting that your service loadbalancer for service mesh gateway is still pending. Do you want to:")
 				}
 
 				options := []string{
-					fmt.Sprintf("[1] Use HostPorts (make sure inbound ports %v and %v are open to your nodes)\n", i.HTTPPort, i.HTTPSPort),
+					fmt.Sprintf("[1] Use HostPorts(Please make sure port %v and %v are open for your nodes)\n", i.HTTPPort, i.HTTPSPort),
 					"[2] Wait for Service Load Balancer\n",
 				}
 
